--- conflicted
+++ resolved
@@ -164,8 +164,8 @@
             WRITER.add_scalar("loss/valid/kl_div", kl_div, epoch)
 
         if generate_every_nth_epoch and epoch % generate_every_nth_epoch == 0:
+            
             logger.info("generating from dataset")
-            
             waveform_tilde_copyphase, waveform_tilde_griffinlim, grid = generate_data(model=model, 
                                                                                         transform=transform,
                                                                                         valid_loader=valid_loader,
@@ -185,13 +185,13 @@
                     sample_rate=LoopDataset.FS,
                 )
 
+            
             logger.info("generating random from latent space")
-            waveform_tilde_griffinlim, grid = generate_rand(
-                model, transform, n_sounds_generated_from_random, n_latent
+            waveform_tilde_griffinlim, grid = generate_rand(model=model, 
+                                                            transform=transform, 
+                                                            n_sounds_generated_from_random=n_sounds_generated_from_random, 
+                                                            n_latent=n_latent
             )
-
-<<<<<<< HEAD
-            waveform_tilde_griffinlim, grid = generate_rand(model, transform, n_sounds_generated_from_random, n_latent)
 
             WRITER.add_image("gen/rand/melspec", grid, epoch)
             WRITER.add_audio(
@@ -201,8 +201,6 @@
                 sample_rate=LoopDataset.FS,
             )
             
-=======
->>>>>>> 39354906
             logger.info("exploring latent space")
             with torch.no_grad():
                 n_sounds_per_dimension = 5
