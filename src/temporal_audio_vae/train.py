--- conflicted
+++ resolved
@@ -2,12 +2,8 @@
 from .datasets import LoopDataset
 from .models import MelSpecVAE, construct_encoder_decoder
 from .transforms import Log1pMelSpecPghi
-<<<<<<< HEAD
 from .helpers import beta_warmup, find_normalizer
-=======
-from .helpers import find_normalizer
 from .generate_rand import generate_rand
->>>>>>> 3ff632f3
 import torch
 import logging
 import torchvision
@@ -33,7 +29,6 @@
     # load dataset
     dataset = LoopDataset(dataset_path)
     train_loader, valid_loader = dataset.get_loaders()
-    
 
     # hyperparameters
     n_latent = 16
@@ -52,12 +47,8 @@
         n_fft=n_fft,
         griffin_lim_iter=griffin_lim_iter,
         hop_length=hop_length,
-<<<<<<< HEAD
-    ).to(device)
-=======
     )
 
->>>>>>> 3ff632f3
     n_frames = transform.get_n_frames(LoopDataset.LEN_SAMPLES)
 
     # normalize dataset
@@ -108,7 +99,6 @@
     logger.info(f"{n_sounds_generated_from_dataset=}")
     logger.info(f"{n_sounds_generated_from_random=}")
 
-
     ### TRAINING LOOP
     epoch = epoch_start
     while epoch_end is None or epoch < epoch_end:
@@ -208,9 +198,10 @@
                 )
 
             logger.info("generating random from latent space")
-
-            waveform_tilde_griffinlim, grid = generate_rand(model, transform, n_sounds_generated_from_random, n_latent)
-            
+            waveform_tilde_griffinlim, grid = generate_rand(
+                model, transform, n_sounds_generated_from_random, n_latent
+            )
+
             logger.info("exploring latent space")
             with torch.no_grad():
                 n_sounds_per_dimension = 5
